--- conflicted
+++ resolved
@@ -156,23 +156,14 @@
         "PointerEventArg",
         "PointArg",
         "Point",
-<<<<<<< HEAD
         "slint_color_brighter",
         "slint_color_darker",
         "slint_image_size",
         "slint_image_path",
-        "TimerMode", // included in generated_public.h
-        "IntSize",   // included in generated_public.h
-=======
-        "sixtyfps_color_brighter",
-        "sixtyfps_color_darker",
-        "sixtyfps_image_size",
-        "sixtyfps_image_path",
         "TimerMode",                 // included in generated_public.h
         "IntSize",                   // included in generated_public.h
         "RenderingState",            // included in generated_public.h
         "SetRenderingNotifierError", // included in generated_public.h
->>>>>>> 2f27c785
     ]
     .iter()
     .map(|x| x.to_string())
@@ -256,7 +247,6 @@
         let mut special_config = config.clone();
         special_config.export.include = rust_types.iter().map(|s| s.to_string()).collect();
         special_config.export.exclude = [
-<<<<<<< HEAD
             "slint_visit_item_tree",
             "slint_windowrc_drop",
             "slint_windowrc_clone",
@@ -268,33 +258,14 @@
             "slint_windowrc_set_focus_item",
             "slint_windowrc_set_component",
             "slint_windowrc_show_popup",
+            "slint_windowrc_set_rendering_notifier",
+            "slint_windowrc_request_redraw",
             "slint_new_path_elements",
             "slint_new_path_events",
             "slint_color_brighter",
             "slint_color_darker",
             "slint_image_size",
             "slint_image_path",
-=======
-            "sixtyfps_visit_item_tree",
-            "sixtyfps_windowrc_drop",
-            "sixtyfps_windowrc_clone",
-            "sixtyfps_windowrc_show",
-            "sixtyfps_windowrc_hide",
-            "sixtyfps_windowrc_get_scale_factor",
-            "sixtyfps_windowrc_set_scale_factor",
-            "sixtyfps_windowrc_free_graphics_resources",
-            "sixtyfps_windowrc_set_focus_item",
-            "sixtyfps_windowrc_set_component",
-            "sixtyfps_windowrc_show_popup",
-            "sixtyfps_windowrc_set_rendering_notifier",
-            "sixtyfps_windowrc_request_redraw",
-            "sixtyfps_new_path_elements",
-            "sixtyfps_new_path_events",
-            "sixtyfps_color_brighter",
-            "sixtyfps_color_darker",
-            "sixtyfps_image_size",
-            "sixtyfps_image_path",
->>>>>>> 2f27c785
             "IntSize",
         ]
         .iter()
@@ -316,14 +287,10 @@
         // Put the rust type in a deeper "types" namespace, so the use of same type in for example generated
         // Property<> fields uses the public `slint::Blah` type
         special_config.namespaces =
-<<<<<<< HEAD
             Some(vec!["slint".into(), "cbindgen_private".into(), "types".into()]);
-=======
-            Some(vec!["sixtyfps".into(), "cbindgen_private".into(), "types".into()]);
 
         private_exported_types.extend(special_config.export.include.iter().cloned());
 
->>>>>>> 2f27c785
         cbindgen::Builder::new()
             .with_config(special_config)
             .with_src(crate_dir.join("graphics.rs"))
